{
  "name": "mathjax3",
<<<<<<< HEAD
  "version": "3.0.0-alpha.3",
  "maintainers": [
    "MathJax Consortium <info@mathjax.org> (http://www.mathjax.org)"
  ],
  "description": "MathJax version 3 alpha release testbed",
  "main": "./mathjax3/mathjax.js",
  "types": "./mathjax3/mathjax.d.ts",
  "scripts": {
    "compile": "tsc"
  },
  "dependencies": {
    "jsdom": "10.*"
  },
=======
  "version": "0.1.0",
  "description": "MathJax version 3 testbed",
  "main": "load.js",
>>>>>>> 3c9ca22b
  "devDependencies": {
    "typescript": "2.3.*",
    "tape": "^4.8.0",
    "tslint": "^3.15.0",
    "tslint-jsdoc-rules": "*",
    "tslint-unix-formatter": "*",
    "typescript-tools": "^0.3.1"
  },
  "repository": {
    "type": "git",
    "url": "https://github.com/mathjax/mathjax-v3/"
  },
  "bugs": {
    "url": "http://github.com/mathjax/mathjax-v3/issues"
  },
  "keywords": [
    "MathJax",
    "math",
    "svg",
<<<<<<< HEAD
    "mathml",
    "tex",
    "latex",
    "asciimath",
    "browser",
    "nodejs",
    "equations",
    "formula"
=======
    "HTML",
    "MathML",
    "TeX",
    "AsciiMath"
>>>>>>> 3c9ca22b
  ],
  "license": "Apache-2.0",
  "dependencies": {}
}<|MERGE_RESOLUTION|>--- conflicted
+++ resolved
@@ -1,24 +1,8 @@
 {
   "name": "mathjax3",
-<<<<<<< HEAD
-  "version": "3.0.0-alpha.3",
-  "maintainers": [
-    "MathJax Consortium <info@mathjax.org> (http://www.mathjax.org)"
-  ],
-  "description": "MathJax version 3 alpha release testbed",
-  "main": "./mathjax3/mathjax.js",
-  "types": "./mathjax3/mathjax.d.ts",
-  "scripts": {
-    "compile": "tsc"
-  },
-  "dependencies": {
-    "jsdom": "10.*"
-  },
-=======
   "version": "0.1.0",
   "description": "MathJax version 3 testbed",
   "main": "load.js",
->>>>>>> 3c9ca22b
   "devDependencies": {
     "typescript": "2.3.*",
     "tape": "^4.8.0",
@@ -31,28 +15,14 @@
     "type": "git",
     "url": "https://github.com/mathjax/mathjax-v3/"
   },
-  "bugs": {
-    "url": "http://github.com/mathjax/mathjax-v3/issues"
-  },
   "keywords": [
     "MathJax",
     "math",
     "svg",
-<<<<<<< HEAD
-    "mathml",
-    "tex",
-    "latex",
-    "asciimath",
-    "browser",
-    "nodejs",
-    "equations",
-    "formula"
-=======
     "HTML",
     "MathML",
     "TeX",
     "AsciiMath"
->>>>>>> 3c9ca22b
   ],
   "license": "Apache-2.0",
   "dependencies": {}
