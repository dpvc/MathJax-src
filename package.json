--- conflicted
+++ resolved
@@ -1,10 +1,6 @@
 {
   "name": "mathjax-full",
-<<<<<<< HEAD
-  "version": "3.0.1",
-=======
   "version": "3.0.2",
->>>>>>> 2c79f116
   "description": "Beautiful math in all browsers. MathJax is an open-source JavaScript display engine for LaTeX, MathML, and AsciiMath notation that works in all browsers. This package includes the source code as well as the packaged components.",
   "license": "Apache-2.0",
   "main": "components/src/node-main/node-main.js",
@@ -46,26 +42,6 @@
     "make-components": "cd components && node bin/makeAll src | grep 'Building\\|Webpacking\\|Copying\\|npx'"
   },
   "devDependencies": {
-<<<<<<< HEAD
-    "babel-core": "^6.26.0",
-    "babel-loader": "^7.1.4",
-    "babel-preset-env": "^1.6.1",
-    "copyfiles": "^2.1.1",
-    "diff": "^3.5.0",
-    "lodash": "^4.17.14",
-    "minimist": ">=1.2.2",
-    "rimraf": "^3.0.0",
-    "serialize-javascript": "^2.1.2",
-    "tape": "^4.8.0",
-    "tslint": "^3.15.0",
-    "tslint-jsdoc-rules": "*",
-    "tslint-unix-formatter": "*",
-    "typescript": "~3.5.2",
-    "typescript-tools": "^0.3.1",
-    "uglifyjs-webpack-plugin": "^2.2.0",
-    "webpack": "^4.41.5",
-    "webpack-cli": "^3.3.10"
-=======
     "@babel/core": "^7.9.0",
     "@babel/preset-env": "^7.9.5",
     "babel-loader": "^8.1.0",
@@ -81,15 +57,10 @@
     "uglifyjs-webpack-plugin": "^2.2.0",
     "webpack": "^4.42.1",
     "webpack-cli": "^3.3.11"
->>>>>>> 2c79f116
   },
   "dependencies": {
     "esm": "^3.2.25",
     "mj-context-menu": "^0.2.2",
-<<<<<<< HEAD
-    "speech-rule-engine": "^3.0.0-beta.8"
-=======
     "speech-rule-engine": "^3.0.0-beta.10"
->>>>>>> 2c79f116
   }
 }