--- conflicted
+++ resolved
@@ -1,9 +1,5 @@
 export const dependencies = {
-<<<<<<< HEAD
-    'a11y/semantic-enrich': ['input/mml', '[sre]', 'input/mml'],
-=======
     'a11y/semantic-enrich': ['input/mml', '[sre]'],
->>>>>>> 2c79f116
     'a11y/complexity': ['a11y/semantic-enrich'],
     'a11y/explorer': ['a11y/semantic-enrich', 'ui/menu'],
     '[tex]/all-packages': ['input/tex-base'],
