--- conflicted
+++ resolved
@@ -51,9 +51,8 @@
 
     node load.js tests/parser-noerrors-tests.js
 
-<<<<<<< HEAD
     node load.js tests/parser-amscd-tests.js
-=======
+
     ## Physics package.
     node load.js tests/parser-physics-1-0-test.js
     node load.js tests/parser-physics-1-1-test.js
@@ -103,7 +102,6 @@
     node load.js tests/parser-physics-7-9-test.js
     node load.js tests/parser-physics-7-10-test.js
     node load.js tests/parser-physics-7-11-test.js 
->>>>>>> 42765895
     exit 0
 else
     repeat=$1
