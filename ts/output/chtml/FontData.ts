/*************************************************************
 *
 *  Copyright (c) 2017-2022 The MathJax Consortium
 *
 *  Licensed under the Apache License, Version 2.0 (the "License");
 *  you may not use this file except in compliance with the License.
 *  You may obtain a copy of the License at
 *
 *      http://www.apache.org/licenses/LICENSE-2.0
 *
 *  Unless required by applicable law or agreed to in writing, software
 *  distributed under the License is distributed on an "AS IS" BASIS,
 *  WITHOUT WARRANTIES OR CONDITIONS OF ANY KIND, either express or implied.
 *  See the License for the specific language governing permissions and
 *  limitations under the License.
 */

/**
 * @fileoverview  Implements the ChtmlFontData class and AddCSS() function.
 *
 * @author dpvc@mathjax.org (Davide Cervone)
 */

import {CharMap, CharOptions, CharDataArray, VariantData,
        DelimiterData, FontData, FontExtensionData, DIRECTION} from '../common/FontData.js';
import {Usage} from './Usage.js';
import {StringMap} from './Wrapper.js';
import {StyleList, StyleData} from '../../util/StyleList.js';
import {em} from '../../util/lengths.js';

export * from '../common/FontData.js';

/****************************************************************************/

/**
 * Add the extra data needed for CharOptions in CHTML
 */
export interface ChtmlCharOptions extends CharOptions {
<<<<<<< HEAD
  c?: string;                   // the content value (for css)
  f?: string;                   // the font postfix (for css)
  F?: string;                   // the full font css class (for extensions)
  cmb?: boolean;                // true if this is a combining character
=======
  c?: string;    // the content value (for css)
  f?: string;    // the font postfix (for css)
  ff?: string;   // the full font css class (for extensions)
>>>>>>> 1eded7b2
}

/**
 * Shorthands for CHTML char maps and char data
 */
export type ChtmlCharMap = CharMap<ChtmlCharOptions>;
export type ChtmlCharData = CharDataArray<ChtmlCharOptions>;

/**
 * The extra data needed for a Variant in CHTML output
 */
export interface ChtmlVariantData extends VariantData<ChtmlCharOptions> {
  letter: string;               // the font letter(s) for the default font for this variant
}

/**
 * The extra data needed for a Delimiter in CHTML output
 */
export interface ChtmlDelimiterData extends DelimiterData {
}

/**
 * Includes the data needed for CHTML font extensions
 */
export interface ChtmlFontExtensionData<C extends ChtmlCharOptions, D extends ChtmlDelimiterData>
extends FontExtensionData<C, D> {
  fonts?: string[];   // the font names to add to the CSS
  fontURL?: string;   // the URL for the WOFF files
}

/****************************************************************************/

/**
 * The CHTML FontData class
 */
export class ChtmlFontData extends FontData<ChtmlCharOptions, ChtmlVariantData, ChtmlDelimiterData> {

  /**
   * Default options
   */
  public static OPTIONS = {
    ...FontData.OPTIONS,
    dynamicPrefix: './output/chtml/fonts',
    fontURL: 'js/output/chtml/fonts/woff'
  };

  /**
   * @override
   */
  public static JAX = 'CHTML';

  /**
   * The default font letter to use for each variant
   */
  protected static defaultVariantLetters: StringMap = {};

  /**
   * The CSS styles needed for this font.
   */
  protected static defaultStyles = {};

  /**
   * The default @font-face declarations with %%URL%% where the font path should go
   */
  protected static defaultFonts = {};

  /**
   * The combining character ranges
   */
  protected static combiningChars: [number, number][] = [
    [0x300, 0x36F] , [0x20D0, 0x20FF]
  ];

  /***********************************************************************/

  /**
   * Data about the characters used (for adaptive CSS)
   */
  public charUsage: Usage<[string, number]> = new Usage<[string, number]>();

  /**
   * Data about the delimiters used (for adpative CSS)
   */
  public delimUsage: Usage<number> = new Usage<number>();

  /**
   * New styles since last update
   */
  public fontUsage: StyleList = {};

  /**
   * Number of new @font-face entries that have been processed
   */
  protected newFonts: number = 0;

  /***********************************************************************/

  /**
   * @override
   */
  public static charOptions(font: ChtmlCharMap, n: number) {
    return super.charOptions(font, n) as ChtmlCharOptions;
  }

  /**
   * @param {StyleList} styles    The style object to add styles to
   * @param {StyleList} fonts     The default font-face directives with %%URL%% where the url should go
   * @param {string} url          The actual URL to insert into the src strings
   */
  public static addFontURLs(styles: StyleList, fonts: StyleList, url: string) {
    for (const name of Object.keys(fonts)) {
      const font = {...fonts[name]};
      font.src = (font.src as string).replace(/%%URL%%/, url);
      styles[name] = font;
    }
  }

  /**
   * @param {StyleList} styles   The style object to add styles to
   * @param {string[]} fonts     The IDs for the fonts to add CSS for
   * @param {string} root        The root URL for the fonts (can be set by extensions)
   */
  public static addDynamicFontCss(styles: StyleList, fonts: string[], root: string) {
    const fontStyles: StyleList = {};
    for (const font of fonts) {
      const name = font.slice(4);
      fontStyles[`@font-face /* ${name} */`] = {
        'font-family': font,
        src: `url("%%URL%%/${font.toLowerCase()}.woff") format("woff")`,
      };
      styles[`.${name}`] = {
        'font-family': `${this.defaultCssFamilyPrefix}, ${font}`
      };
    }
    this.addFontURLs(styles, fontStyles, root);
  }

  /**
   * @override
   */
  public static addExtension(
    data: ChtmlFontExtensionData<ChtmlCharOptions, ChtmlDelimiterData>,
    prefix: string = ''
  ) {
    super.addExtension(data, prefix);
    data.fonts && this.addDynamicFontCss(this.defaultStyles, data.fonts, data.fontURL);
  }

  /***********************************************************************/

  /**
   * @param {boolean} adapt   Whether to use adaptive CSS or not
   */
  public adaptiveCSS(adapt: boolean) {
    this.options.adaptiveCSS = adapt;
  }

  /**
   * Clear the cache of which characters have been used
   */
  public clearCache() {
    if (this.options.adaptiveCSS) {
      this.charUsage.clear();
      this.delimUsage.clear();
    }
  }

  /**
   * @override
   */
  public createVariant(name: string, inherit: string = null, link: string = null) {
    super.createVariant(name, inherit, link);
    this.variant[name].letter = (this.constructor as ChtmlFontDataClass).defaultVariantLetters[name];
  }

  /**
   * @override
   */
  public defineChars(name: string, chars: ChtmlCharMap) {
    super.defineChars(name, chars);
    const letter = this.variant[name].letter;
    const CLASS = this.constructor as typeof ChtmlFontData;
    for (const n of Object.keys(chars)) {
      const i = parseInt(n);
      if (!Array.isArray(chars[i])) continue;
      const options = CLASS.charOptions(chars, i);
      if (options.f === undefined) {
        options.f = letter;
      }
      for (const [m, M] of CLASS.combiningChars) {
        if (i >= m && i <= M) {
          options.cmb = true;
          break;
        }
      }
    }
  }

  /**
   * @override
   */
  public addDynamicFontCss(fonts: string[], root: string = this.options.fontURL) {
    (this.constructor as typeof ChtmlFontData).addDynamicFontCss(this.fontUsage, fonts, root);
  }

  /**
   * Get the styles for dynamically loaded fonts since the last CSS update
   */
  public updateDynamicStyles() {
    const styles = this.fontUsage;
    this.fontUsage = {};
    !this.options.adaptiveCSS && this.updateStyles(styles);
    return styles;
  }

  /***********************************************************************/

  /**
   * @return {StyleList}  The (computed) styles for this font
   */
  get styles(): StyleList {
    const CLASS = this.constructor as typeof ChtmlFontData;
    //
    //  Include the default styles
    //
    const styles: StyleList = {...CLASS.defaultStyles, ...this.fontUsage};
    this.fontUsage = {};
    //
    //  Add fonts with proper URL
    CLASS.addFontURLs(styles, CLASS.defaultFonts, this.options.fontURL);
    //
    //  Add the styles for delimiters and characters
    //
    if (this.options.adaptiveCSS) {
      this.updateStyles(styles);
    } else {
      this.allStyles(styles);
    }
    //
    //  Return the final style sheet
    //
    return styles;
  }

  /**
   * Get the styles for any newly used characters and delimiters
   *
   * @param {StyleList} styles  The style list to add delimiter styles to.
   * @return {StyleList}        The modified style list.
   */
  public updateStyles(styles: StyleList): StyleList {
    for (const N of this.delimUsage.update()) {
      this.addDelimiterStyles(styles, N, this.getDelimiter(N));
    }
    for (const [name, N] of this.charUsage.update()) {
      const variant = this.variant[name];
      this.addCharStyles(styles, variant.letter, N, variant.chars[N] as ChtmlCharData);
    }
    return styles;
  }

  /**
   * @param {StyleList} styles  The style list to add characters to
   */
  protected allStyles(styles: StyleList) {
    //
    //  Create styles needed for the delimiters
    //
    for (const n of Object.keys(this.delimiters)) {
      const N = parseInt(n);
      this.addDelimiterStyles(styles, N, this.delimiters[N] as ChtmlDelimiterData);
    }
    //
    //  Add style for all character data
    //
    for (const name of Object.keys(this.variant)) {
      const variant = this.variant[name];
      const vletter = variant.letter;
      for (const n of Object.keys(variant.chars)) {
        const N = parseInt(n);
        const char = variant.chars[N] as ChtmlCharData;
        if (char?.[3]?.smp || !Array.isArray(char)) continue;
        if (char.length < 4) {
          char[3] = {};
        }
        this.addCharStyles(styles, vletter, N, char);
      }
    }
  }

  /*******************************************************/

  /**
   * @param {StyleList} styles         The style object to add styles to
   * @param {number} n                 The unicode character number of the delimiter
   * @param {ChtmlDelimiterData} data  The data for the delimiter whose CSS is to be added
   */
  protected addDelimiterStyles(styles: StyleList, n: number, data: ChtmlDelimiterData) {
    if (!data.stretch) return;
    const c = (data.c && data.c !== n ? this.charSelector(data.c) : this.charSelector(n));
    if (data.dir === DIRECTION.Vertical) {
      this.addDelimiterVStyles(styles, n, c, data);
    } else {
      this.addDelimiterHStyles(styles, n, c, data);
    }
  }

  /*******************************************************/

  /**
   * @param {StyleList} styles         The style object to add styles to
   * @param {number} n                 The delimiter unicode number
   * @param {string} c                 The delimiter character string
   * @param {ChtmlDelimiterData} data  The data for the delimiter whose CSS is to be added
   */
  protected addDelimiterVStyles(styles: StyleList, n: number, c: string, data: ChtmlDelimiterData) {
    const HDW = data.HDW as ChtmlCharData;
    const [beg, ext, end, mid] = data.stretch;
    const [begV, extV, endV, midV] = this.getStretchVariants(n);
    const Hb = this.addDelimiterVPart(styles, c, 'beg', beg, begV, HDW);
    this.addDelimiterVPart(styles, c, 'ext', ext, extV, HDW);
    const He = this.addDelimiterVPart(styles, c, 'end', end, endV, HDW);
    const css: StyleData = {};
    if (mid) {
      const Hm = this.addDelimiterVPart(styles, c, 'mid', mid, midV, HDW);
      css.height = '50%';
      styles['mjx-stretchy-v' + c + ' > mjx-mid'] = {
        'margin-top': this.em(-Hm / 2),
        'margin-bottom': this.em(-Hm / 2)
      };
    }
    if (Hb) {
      css['border-top-width'] = this.em0(Hb - .03);
    }
    if (He) {
      css['border-bottom-width'] = this.em0(He - .03);
      styles['mjx-stretchy-v' + c + ' > mjx-end'] = {'margin-top': this.em(-He)};
    }
    if (Object.keys(css).length) {
      styles['mjx-stretchy-v' + c + ' > mjx-ext'] = css;
    }
  }

  /**
   * @param {StyleList} styles  The style object to add styles to
   * @param {string} c          The vertical character whose part is being added
   * @param {string} part       The name of the part (beg, ext, end, mid) that is being added
   * @param {number} n          The unicode character to use for the part
   * @param {string} v          The variant for the character
   * @param {number} HDW        The height-depth-width data for the stretchy delimiter
   * @return {number}           The total height of the character
   */
  protected addDelimiterVPart(
    styles: StyleList, c: string, part: string, n: number,
    v: string, HDW: ChtmlCharData
  ): number {
    if (!n) return 0;
    const data = this.getChar(v, n);
    const dw = (HDW[2] - data[2]) / 2;
    const css: StyleData = {};
    if (part !== 'ext') {
      css.padding = this.padding(data, dw);
    } else {
      css.width = this.em0(HDW[2]);
      if (dw) {
        css['padding-left'] = this.em0(dw);
      }
    }
    styles['mjx-stretchy-v' + c + ' mjx-' + part + ' mjx-c'] = css;
    return data[0] + data[1];
  }

  /*******************************************************/

  /**
   * @param {StyleList} styles         The style object to add styles to
   * @param {number} n                 The delimiter unicode number
   * @param {string} c                 The delimiter character string
   * @param {ChtmlDelimiterData} data  The data for the delimiter whose CSS is to be added
   */
  protected addDelimiterHStyles(styles: StyleList, n: number, c: string, data: ChtmlDelimiterData) {
    const [beg, ext, end, mid] = data.stretch;
    const [begV, extV, endV, midV] = this.getStretchVariants(n);
    const HDW = data.HDW as ChtmlCharData;
    this.addDelimiterHPart(styles, c, 'beg', beg, begV, HDW);
    this.addDelimiterHPart(styles, c, 'ext', ext, extV, HDW);
    this.addDelimiterHPart(styles, c, 'end', end, endV, HDW);
    if (mid) {
      this.addDelimiterHPart(styles, c, 'mid', mid, midV, HDW);
      styles['mjx-stretchy-h' + c + ' > mjx-ext'] = {width: '50%'};
    }
  }

  /**
   * @param {StyleList} styles  The style object to add styles to
   * @param {string} c          The vertical character whose part is being added
   * @param {string} part       The name of the part (beg, ext, end, mid) that is being added
   * @param {number} n          The unicode character to use for the part
   * @param {string} v          The variant for the character
   * @param {ChtmlCharData} HDW The height-depth-width data for the stretchy character
   */
  protected addDelimiterHPart(styles: StyleList, c: string, part: string, n: number, v: string, HDW: ChtmlCharData) {
    if (!n) return;
    const w = this.getChar(v, n)[2];
    const css: StyleData = {padding: this.padding(HDW as ChtmlCharData, 0, w - HDW[2])};
    styles['mjx-stretchy-h' + c + ' mjx-' + part + ' mjx-c'] = css;
  }

  /*******************************************************/

  /**
   * @param {StyleList} styles     The style object to add styles to
   * @param {string} vletter       The variant class letter (e.g., `B`, `SS`) where this character is being defined
   * @param {number} n             The unicode character being defined
   * @param {ChtmlCharData} data   The bounding box data and options for the character
   */
  protected addCharStyles(styles: StyleList, vletter: string, n: number, data: ChtmlCharData) {
    const options = data[3] as ChtmlCharOptions;
    const letter = (options.f !== undefined ? options.f : vletter);
    const font = options.ff || (letter ? `${this.cssFontPrefix}-${letter}` : '');
    const selector = 'mjx-c' + this.charSelector(n) + (font ? '.' + font : '');
    const def = styles[selector] = {padding: this.padding(data, 0, options.ic || 0)} as StyleData;
    if (options.cmb) {
      //
      //  Some browsers now handle combining characters as 0-width even when they aren't, so
      //  we adjust the CSS to handle both automatic 0-width as well as non-zero width characters.
      //
      const pad = (def.padding as string).split(/ /);
      def.width = pad[1];
      pad[1] = '0px';
      def.padding = pad.join(' ');
      def['text-align'] = 'right';
    }
  }

  /***********************************************************************/

  /**
   * @param {number} n  The number of ems
   * @return {string}   The string representing the number with units of "em"
   */
  public em(n: number): string {
    return em(n);
  }

  /**
   * @param {number} n  The number of ems (will be restricted to non-negative values)
   * @return {string}   The string representing the number with units of "em"
   */
  public em0(n: number): string {
    return em(Math.max(0, n));
  }

  /**
   * @param {ChtmlCharData} data   The [h, d, w] data for the character
   * @param {number} dw            The (optional) left offset of the glyph
   * @param {number} ic            The (optional) italic correction value
   * @return {string}              The padding string for the h, d, w.
   */
  public padding([h, d, w]: ChtmlCharData, dw: number = 0, ic: number = 0): string {
    return [h, w + ic, d, dw].map(this.em0).join(' ');
  }

  /**
   * @param {number} n  A unicode code point to be converted to a selector for use with the
   *                    CSS rules for fonts
   * @return {string}   The character as a selector value.
   */
  public charSelector(n: number): string {
    return '.mjx-c' + n.toString(16).toUpperCase();
  }

}

/**
 * The ChtmlFontData constructor class
 */
export type ChtmlFontDataClass = typeof ChtmlFontData;

/****************************************************************************/

/**
 * Data needed for AddCSS()
 */
export type CharOptionsMap = {[name: number]: ChtmlCharOptions};
export type CssMap = {[name: number]: number};

/**
 * @param {ChtmlCharMap} font        The font to augment
 * @param {CharOptionsMap} options   Any additional options for characters in the font
 * @return {ChtmlCharMap}            The augmented font
 */
export function AddCSS(font: ChtmlCharMap, options: CharOptionsMap): ChtmlCharMap {
  for (const c of Object.keys(options)) {
    const n = parseInt(c);
    const data = options[n];
    if (data.c) {
      data.c = data.c.replace(/\\[0-9A-F]+/ig,
                              (x) => String.fromCodePoint(parseInt(x.substr(1), 16)));
    }
    Object.assign(FontData.charOptions(font, n), data);
  }
  return font;
}<|MERGE_RESOLUTION|>--- conflicted
+++ resolved
@@ -36,16 +36,10 @@
  * Add the extra data needed for CharOptions in CHTML
  */
 export interface ChtmlCharOptions extends CharOptions {
-<<<<<<< HEAD
   c?: string;                   // the content value (for css)
   f?: string;                   // the font postfix (for css)
-  F?: string;                   // the full font css class (for extensions)
+  ff?: string;                  // the full font css class (for extensions)
   cmb?: boolean;                // true if this is a combining character
-=======
-  c?: string;    // the content value (for css)
-  f?: string;    // the font postfix (for css)
-  ff?: string;   // the full font css class (for extensions)
->>>>>>> 1eded7b2
 }
 
 /**
