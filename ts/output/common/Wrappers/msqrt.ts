/*************************************************************
 *
 *  Copyright (c) 2017 The MathJax Consortium
 *
 *  Licensed under the Apache License, Version 2.0 (the "License");
 *  you may not use this file except in compliance with the License.
 *  You may obtain a copy of the License at
 *
 *      http://www.apache.org/licenses/LICENSE-2.0
 *
 *  Unless required by applicable law or agreed to in writing, software
 *  distributed under the License is distributed on an "AS IS" BASIS,
 *  WITHOUT WARRANTIES OR CONDITIONS OF ANY KIND, either express or implied.
 *  See the License for the specific language governing permissions and
 *  limitations under the License.
 */

/**
 * @fileoverview  Implements the CommonMsqrt wrapper for the MmlMsqrt object
 *
 * @author dpvc@mathjax.org (Davide Cervone)
 */

import {AnyWrapper, WrapperConstructor, Constructor} from '../Wrapper.js';
import {BBox} from '../BBox.js';
import {MmlMsqrt} from '../../../core/MmlTree/MmlNodes/msqrt.js';
import {DIRECTION} from '../FontData.js';

/*****************************************************************/
/**
 * The CommonMsqrt interface
 */
export interface CommonMsqrt extends AnyWrapper {
    /**
     * The index of the base of the root in childNodes
     */
    readonly base: number;

    /**
     * The index of the surd in childNodes
     */
    readonly surd: number;

    /**
     * The index of the root in childNodes (or null if none)
     */
    readonly root: number;

    /**
     * The requested height of the stretched surd character
     */
    surdH: number;

    /**
     * Combine the bounding box of the root (overridden in mroot)
     *
     * @param {BBox} bbox  The bounding box so far
     * @param {BBox} sbox  The bounding box of the surd
     * @param {number} H   The height of the root as a whole
     */
    combineRootBBox(bbox: BBox, sbox: BBox, H: number): void;

    /**
     * @param {BBox} sbox  The bounding box for the surd character
     * @return {number[]}  The p, q, and x values for the TeX layout computations
     */
    getPQ(sbox: BBox): number[];

    /**
     * @param {BBox} sbox  The bounding box of the surd
     * @param {number} H   The height of the root as a whole
     * @return {number[]}  The x offset of the surd, and the height, x offset, and scale of the root
     */
    getRootDimens(sbox: BBox, H: Number): number[];

}

/**
 * Shorthand for the CommonMsqrt constructor
 */
export type MsqrtConstructor = Constructor<CommonMsqrt>;

/*****************************************************************/
/**
 * The CommonMsqrt wrapper mixin for the MmlMsqrt object
 *
 * @template T  The Wrapper class constructor type
 */
export function CommonMsqrtMixin<T extends WrapperConstructor>(Base: T): MsqrtConstructor & T {
    return class extends Base {

        /**
         * @return {number}  The index of the base of the root in childNodes
         */
        get base() {
            return 0;
        }

        /**
         * @return {number}  The index of the surd in childNodes
         */
        get surd() {
            return 1;
        }

        /**
         * @return {number}  The index of the root in childNodes (or null if none)
         */
        get root(): number {
            return null;
        }

        /**
         * The requested height of the stretched surd character
         */
        public surdH: number;

        /**
         * Add the surd character so we can display it later
         *
         * @override
         */
        constructor(...args: any[]) {
            super(...args);
            const surd = this.createMo('\u221A');
            surd.canStretch(DIRECTION.Vertical);
            const {h, d} = this.childNodes[this.base].getBBox();
            const t = this.font.params.rule_thickness;
            const p = (this.node.attributes.get('displaystyle') ? this.font.params.x_height : t);
            this.surdH = h + d + 2 * t + p / 4;
            surd.getStretchedVariant([this.surdH - d, d], true);
        }

        /**
         * @override
         */
        public createMo(text: string) {
            const node = super.createMo(text);
            this.childNodes.push(node);
            return node;
        }

        /**
         * @override
         */
        public computeBBox(bbox: BBox, recompute: boolean = false) {
            const surdbox = this.childNodes[this.surd].getBBox();
            const basebox = new BBox(this.childNodes[this.base].getBBox());
            const [p, q] = this.getPQ(surdbox);
            const t = this.font.params.rule_thickness;
            const H = basebox.h + q + t;
            const [x] = this.getRootDimens(surdbox, H);
            bbox.h = H + t;
            this.combineRootBBox(bbox, surdbox, H);
            bbox.combine(surdbox, x, H - surdbox.h);
            bbox.combine(basebox, x + surdbox.w, 0);
            bbox.clean();
            this.setChildPWidths(recompute);
        }

        /**
         * Combine the bounding box of the root (overridden in mroot)
         *
         * @param {BBox} bbox  The bounding box so far
         * @param {BBox} sbox  The bounding box of the surd
         * @param {number} H   The height of the root as a whole
         */
        public combineRootBBox(bbox: BBox, sbox: BBox, H: number) {
        }

        /**
         * @param {BBox} sbox  The bounding box for the surd character
         * @return {number[]}  The p, q, and x values for the TeX layout computations
         */
        public getPQ(sbox: BBox) {
            const t = this.font.params.rule_thickness;
            const p = (this.node.attributes.get('displaystyle') ? this.font.params.x_height : t);
<<<<<<< HEAD
            const q = (sbox.h + sbox.d > this.surdH ? ((sbox.h + sbox.d) - (this.surdH - 2 * t - p / 2)) / 2 : t + p / 4);
=======
            const q = (sbox.h + sbox.d > this.surdH ?
                       ((sbox.h + sbox.d) - (this.surdH - 2 * t - p / 2)) / 2 :
                       t + p / 4);
>>>>>>> 2c79f116
            return [p, q];
        }

        /**
         * @param {BBox} sbox  The bounding box of the surd
         * @param {number} H   The height of the root as a whole
         * @return {number[]}  The x offset of the surd, and the height, x offset, and scale of the root
         */
        public getRootDimens(sbox: BBox, H: number) {
            return [0, 0, 0, 0];
        }

    };

}<|MERGE_RESOLUTION|>--- conflicted
+++ resolved
@@ -175,13 +175,9 @@
         public getPQ(sbox: BBox) {
             const t = this.font.params.rule_thickness;
             const p = (this.node.attributes.get('displaystyle') ? this.font.params.x_height : t);
-<<<<<<< HEAD
-            const q = (sbox.h + sbox.d > this.surdH ? ((sbox.h + sbox.d) - (this.surdH - 2 * t - p / 2)) / 2 : t + p / 4);
-=======
             const q = (sbox.h + sbox.d > this.surdH ?
                        ((sbox.h + sbox.d) - (this.surdH - 2 * t - p / 2)) / 2 :
                        t + p / 4);
->>>>>>> 2c79f116
             return [p, q];
         }
 
