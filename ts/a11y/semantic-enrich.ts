/*************************************************************
 *
 *  Copyright (c) 2018-2022 The MathJax Consortium
 *
 *  Licensed under the Apache License, Version 2.0 (the "License");
 *  you may not use this file except in compliance with the License.
 *  You may obtain a copy of the License at
 *
 *      http://www.apache.org/licenses/LICENSE-2.0
 *
 *  Unless required by applicable law or agreed to in writing, software
 *  distributed under the License is distributed on an "AS IS" BASIS,
 *  WITHOUT WARRANTIES OR CONDITIONS OF ANY KIND, either express or implied.
 *  See the License for the specific language governing permissions and
 *  limitations under the License.
 */

/**
 * @fileoverview  Mixin that adds semantic enrichment to internal MathML
 *
 * @author dpvc@mathjax.org (Davide Cervone)
 */

import {mathjax} from '../mathjax.js';
import {Handler} from '../core/Handler.js';
import {MathDocument, AbstractMathDocument, MathDocumentConstructor} from '../core/MathDocument.js';
import {MathItem, AbstractMathItem, STATE, newState} from '../core/MathItem.js';
import {MmlNode} from '../core/MmlTree/MmlNode.js';
import {MathML} from '../input/mathml.js';
import {SerializedMmlVisitor} from '../core/MmlTree/SerializedMmlVisitor.js';
import {OptionList, expandable} from '../util/Options.js';
import Sre from './sre.js';

/*==========================================================================*/

/**
 *  The current speech setting for Sre
 */
let currentSpeech = 'none';

/**
 * Generic constructor for Mixins
 */
export type Constructor<T> = new(...args: any[]) => T;

/*==========================================================================*/

/**
 * Add STATE value for being enriched (after COMPILED and before TYPESET)
 */
newState('ENRICHED', 30);

/**
 * Add STATE value for adding speech (after TYPESET)
 */
newState('ATTACHSPEECH', 155);

/*==========================================================================*/

export class enrichVisitor<N, T, D> extends SerializedMmlVisitor {

  protected mactionId: number;

  public visitTree(node: MmlNode, math?: MathItem<N, T, D>) {
    this.mactionId = 0;
    const mml = super.visitTree(node);
    if (this.mactionId) {
      math.inputData.hasMaction = true;
    }
    return mml;
  }

  public visitMactionNode(node: MmlNode, space: string) {
    let [nl, endspace] = (node.childNodes.length === 0 ? ['', ''] : ['\n', space]);
    const children = this.childNodeMml(node, space + '  ', nl);
    let attributes = this.getAttributes(node);
    if (node.attributes.get('actiontype') === 'toggle') {
      const id = this.mactionId++;
      node.setProperty('mactionId', id);
      //
      // Add maction id and make sure selection is the next attribute
      //
      attributes = ` data-maction-id="${id}" selection="${node.attributes.get('selection')}"`
        + attributes.replace(/ selection="\d+"/, '');
    }
    return space + '<maction' + attributes + '>'
                 + (children.match(/\S/) ? nl + children + endspace : '')
                 + '</maction>';
  }
}

/*==========================================================================*/


/**
 * The functions added to MathItem for enrichment
 *
 * @template N  The HTMLElement node class
 * @template T  The Text node class
 * @template D  The Document class
 */
export interface EnrichedMathItem<N, T, D> extends MathItem<N, T, D> {

  /**
   * @param {MathDocument} document  The document where enrichment is occurring
   * @param {boolean} force          True to force the enrichment even if not enabled
   */
  enrich(document: MathDocument<N, T, D>, force?: boolean): void;

  /**
   * @param {MathDocument} document  The document where enrichment is occurring
   */
  attachSpeech(document: MathDocument<N, T, D>): void;
}

/**
 * The mixin for adding enrichment to MathItems
 *
 * @param {B} BaseMathItem     The MathItem class to be extended
 * @param {MathML} MmlJax      The MathML input jax used to convert the enriched MathML
 * @param {Function} toMathML  The function to serialize the internal MathML
 * @return {EnrichedMathItem}  The enriched MathItem class
 *
 * @template N  The HTMLElement node class
 * @template T  The Text node class
 * @template D  The Document class
 * @template B  The MathItem class to extend
 */
export function EnrichedMathItemMixin<N, T, D, B extends Constructor<AbstractMathItem<N, T, D>>>(
  BaseMathItem: B,
  MmlJax: MathML<N, T, D>,
  toMathML: (node: MmlNode, math: MathItem<N, T, D>) => string
): Constructor<EnrichedMathItem<N, T, D>> & B {

  return class extends BaseMathItem {

    /**
     * @param {any} node  The node to be serialized
     * @return {string}   The serialized version of node
     */
    protected serializeMml(node: any): string {
      if ('outerHTML' in node) {
        return node.outerHTML;
      }
      //
      //  For IE11
      //
      if (typeof Element !== 'undefined' && typeof window !== 'undefined' && node instanceof Element) {
        const div = window.document.createElement('div');
        div.appendChild(node);
        return div.innerHTML;
      }
      //
      //  For NodeJS version of Sre
      //
      return node.toString();
    }

    /**
     * @param {MathDocument} document   The MathDocument for the MathItem
     * @param {boolean} force           True to force the enrichment even if not enabled
     */
    public enrich(document: MathDocument<N, T, D>, force: boolean = false) {
      if (this.state() >= STATE.ENRICHED) return;
      if (!this.isEscaped && (document.options.enableEnrichment || force)) {
        if (document.options.sre.speech !== currentSpeech) {
          currentSpeech = document.options.sre.speech;
          mathjax.retryAfter(
            Sre.setupEngine(document.options.sre).then(
              () => Sre.sreReady()));
        }
        const math = new document.options.MathItem('', MmlJax);
        try {
<<<<<<< HEAD
          let mml = toMathML(this.root);
          if (this.inputData.originalMml) {
            mml = mml.replace(/data-semantic-\w*=\".*\"/g, '');
          }
          this.inputData.originalMml = mml;
          math.math = this.serializeMml(Sre.toEnriched(mml));
=======
          let mml;
          if (!this.inputData.originalMml) {
            mml = this.inputData.originalMml = toMathML(this.root, this);
          } else {
            mml = this.adjustSelections();
          }
          this.inputData.enrichedMml = math.math = this.serializeMml(Sre.toEnriched(mml));
>>>>>>> 037fa53a
          math.display = this.display;
          math.compile(document);
          this.root = math.root;
        } catch (err) {
          document.options.enrichError(document, this, err);
        }
      }
      this.state(STATE.ENRICHED);
    }

    /**
     * Correct the selection values for the maction items from the original MathML
     */
    protected adjustSelections() {
      let mml = this.inputData.originalMml;
      if (!this.inputData.hasMaction) return mml;
      const maction = [] as MmlNode[];
      this.root.walkTree((node: MmlNode) => {
        if (node.isKind('maction')) {
          maction[node.attributes.get('data-maction-id') as number] = node;
        }
      });
      return mml.replace(
        /(data-maction-id="(\d+)" selection=)"\d+"/g,
        (_match: string, prefix: string, id: number) => `${prefix}"${maction[id].attributes.get('selection')}"`
      );
    }

    /**
     * @param {MathDocument} document   The MathDocument for the MathItem
     */
    public attachSpeech(document: MathDocument<N, T, D>) {
      if (this.state() >= STATE.ATTACHSPEECH) return;
      const attributes = this.root.attributes;
      const speech = (attributes.get('aria-label') ||
                      this.getSpeech(this.root)) as string;
      if (speech) {
        const adaptor = document.adaptor;
        const node = this.typesetRoot;
        adaptor.setAttribute(node, 'aria-label', speech);
        for (const child of adaptor.childNodes(node) as N[]) {
          adaptor.setAttribute(child, 'aria-hidden', 'true');
        }
      }
      this.state(STATE.ATTACHSPEECH);
    }

    /**
     * Retrieves the actual speech element that should be used as aria label.
     * @param {MmlNode} node The root node to search from.
     * @return {string} The speech content.
     */
    protected getSpeech(node: MmlNode): string {
      const attributes = node.attributes;
      if (!attributes) return '';
      const speech = attributes.getExplicit('data-semantic-speech') as string;
      if (!attributes.getExplicit('data-semantic-parent') && speech) {
        return speech;
      }
      for (let child of node.childNodes) {
        let value = this.getSpeech(child);
        if (value) {
          return value;
        }
      }
      return '';
    }

  };

}

/*==========================================================================*/

/**
 * The functions added to MathDocument for enrichment
 *
 * @template N  The HTMLElement node class
 * @template T  The Text node class
 * @template D  The Document class
 */
export interface EnrichedMathDocument<N, T, D> extends AbstractMathDocument<N, T, D> {

  /**
   * Perform enrichment on the MathItems in the MathDocument
   *
   * @return {EnrichedMathDocument}   The MathDocument (so calls can be chained)
   */
  enrich(): EnrichedMathDocument<N, T, D>;

  /**
   * Attach speech to the MathItems in the MathDocument
   *
   * @return {EnrichedMathDocument}   The MathDocument (so calls can be chained)
   */
  attachSpeech(): EnrichedMathDocument<N, T, D>;

  /**
   * @param {EnrichedMathDocument} doc   The MathDocument for the error
   * @paarm {EnrichedMathItem} math      The MathItem causing the error
   * @param {Error} err                  The error being processed
   */
  enrichError(doc: EnrichedMathDocument<N, T, D>, math: EnrichedMathItem<N, T, D>, err: Error): void;
}

/**
 * The mixin for adding enrichment to MathDocuments
 *
 * @param {B} BaseDocument     The MathDocument class to be extended
 * @param {MathML} MmlJax          The MathML input jax used to convert the enriched MathML
 * @return {EnrichedMathDocument}  The enriched MathDocument class
 *
 * @template N  The HTMLElement node class
 * @template T  The Text node class
 * @template D  The Document class
 * @template B  The MathDocument class to extend
 */
export function EnrichedMathDocumentMixin<N, T, D, B extends MathDocumentConstructor<AbstractMathDocument<N, T, D>>>(
  BaseDocument: B,
  MmlJax: MathML<N, T, D>,
): MathDocumentConstructor<EnrichedMathDocument<N, T, D>> & B {

  return class extends BaseDocument {

    /**
     * @override
     */
    public static OPTIONS: OptionList = {
      ...BaseDocument.OPTIONS,
      enableEnrichment: true,
      enrichError: (doc: EnrichedMathDocument<N, T, D>,
                    math: EnrichedMathItem<N, T, D>,
                    err: Error) => doc.enrichError(doc, math, err),
      renderActions: expandable({
        ...BaseDocument.OPTIONS.renderActions,
        enrich:       [STATE.ENRICHED],
        attachSpeech: [STATE.ATTACHSPEECH]
      }),
      sre: expandable({
        speech: 'none',                    // by default no speech is included
        domain: 'mathspeak',               // speech rules domain
        style: 'default',                  // speech rules style
        locale: 'en'                       // switch the locale
      }),
    };

    /**
     * Enrich the MathItem class used for this MathDocument, and create the
     *   temporary MathItem used for enrchment
     *
     * @override
     * @constructor
     */
    constructor(...args: any[]) {
      super(...args);
      MmlJax.setMmlFactory(this.mmlFactory);
      const ProcessBits = (this.constructor as typeof AbstractMathDocument).ProcessBits;
      if (!ProcessBits.has('enriched')) {
        ProcessBits.allocate('enriched');
        ProcessBits.allocate('attach-speech');
      }
      const visitor = new enrichVisitor<N, T, D>(this.mmlFactory);
      const toMathML = ((node: MmlNode, math: MathItem<N, T, D>) => visitor.visitTree(node, math));
      this.options.MathItem =
        EnrichedMathItemMixin<N, T, D, Constructor<AbstractMathItem<N, T, D>>>(
          this.options.MathItem, MmlJax, toMathML
        );
    }

    /**
     * Attach speech from a MathItem to a node
     */
    public attachSpeech() {
      if (!this.processed.isSet('attach-speech')) {
        for (const math of this.math) {
          (math as EnrichedMathItem<N, T, D>).attachSpeech(this);
        }
        this.processed.set('attach-speech');
      }
      return this;
    }

    /**
     * Enrich the MathItems in this MathDocument
     */
    public enrich() {
      if (!this.processed.isSet('enriched')) {
        if (this.options.enableEnrichment) {
          for (const math of this.math) {
            (math as EnrichedMathItem<N, T, D>).enrich(this);
          }
        }
        this.processed.set('enriched');
      }
      return this;
    }

    /**
     */
    public enrichError(_doc: EnrichedMathDocument<N, T, D>, _math: EnrichedMathItem<N, T, D>, err: Error) {
      console.warn('Enrichment error:', err);
    }

    /**
     * @override
     */
    public state(state: number, restore: boolean = false) {
      super.state(state, restore);
      if (state < STATE.ENRICHED) {
        this.processed.clear('enriched');
      }
      return this;
    }

  };

}

/*==========================================================================*/

/**
 * Add enrichment a Handler instance
 *
 * @param {Handler} handler   The Handler instance to enhance
 * @param {MathML} MmlJax     The MathML input jax to use for reading the enriched MathML
 * @return {Handler}          The handler that was modified (for purposes of chainging extensions)
 *
 * @template N  The HTMLElement node class
 * @template T  The Text node class
 * @template D  The Document class
 */
export function EnrichHandler<N, T, D>(handler: Handler<N, T, D>, MmlJax: MathML<N, T, D>): Handler<N, T, D> {
  MmlJax.setAdaptor(handler.adaptor);
  handler.documentClass =
    EnrichedMathDocumentMixin<N, T, D, MathDocumentConstructor<AbstractMathDocument<N, T, D>>>(
      handler.documentClass, MmlJax
    );
  return handler;
}<|MERGE_RESOLUTION|>--- conflicted
+++ resolved
@@ -171,14 +171,6 @@
         }
         const math = new document.options.MathItem('', MmlJax);
         try {
-<<<<<<< HEAD
-          let mml = toMathML(this.root);
-          if (this.inputData.originalMml) {
-            mml = mml.replace(/data-semantic-\w*=\".*\"/g, '');
-          }
-          this.inputData.originalMml = mml;
-          math.math = this.serializeMml(Sre.toEnriched(mml));
-=======
           let mml;
           if (!this.inputData.originalMml) {
             mml = this.inputData.originalMml = toMathML(this.root, this);
@@ -186,7 +178,6 @@
             mml = this.adjustSelections();
           }
           this.inputData.enrichedMml = math.math = this.serializeMml(Sre.toEnriched(mml));
->>>>>>> 037fa53a
           math.display = this.display;
           math.compile(document);
           this.root = math.root;
