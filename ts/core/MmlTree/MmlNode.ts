/*************************************************************
 *
 *  Copyright (c) 2017 The MathJax Consortium
 *
 *  Licensed under the Apache License, Version 2.0 (the "License");
 *  you may not use this file except in compliance with the License.
 *  You may obtain a copy of the License at
 *
 *      http://www.apache.org/licenses/LICENSE-2.0
 *
 *  Unless required by applicable law or agreed to in writing, software
 *  distributed under the License is distributed on an "AS IS" BASIS,
 *  WITHOUT WARRANTIES OR CONDITIONS OF ANY KIND, either express or implied.
 *  See the License for the specific language governing permissions and
 *  limitations under the License.
 */

/**
 * @fileoverview  Interfaces and abstract classes for MmlNode objects
 *
 * @author dpvc@mathjax.org (Davide Cervone)
 */

import {Attributes, INHERIT} from './Attributes.js';
import {Property, PropertyList, Node, AbstractNode, AbstractEmptyNode, NodeClass} from '../Tree/Node.js';
import {MmlFactory} from './MmlFactory.js';
import {DOMAdaptor} from '../DOMAdaptor.js';

/**
 *  Used in setInheritedAttributes() to pass originating node kind as well as property value
 */
export type AttributeList = {[attribute: string]: [string, Property]};

/**
 *  These are the TeX classes for spacing computations
 */
export const TEXCLASS = {
  ORD:   0,
  OP:    1,
  BIN:   2,
  REL:   3,
  OPEN:  4,
  CLOSE: 5,
  PUNCT: 6,
  INNER: 7,
  VCENTER: 8,  // Used in TeXAtom, but not for spacing
  NONE:   -1
};

export const TEXCLASSNAMES = ['ORD', 'OP', 'BIN', 'REL', 'OPEN', 'CLOSE', 'PUNCT', 'INNER', 'VCENTER'];

/**
 *  The spacing sizes used by the TeX spacing table below.
 */
const TEXSPACELENGTH = ['', 'thinmathspace', 'mediummathspace', 'thickmathspace'];

/**
 * See TeXBook Chapter 18 (p. 170)
 */
const TEXSPACE = [
  [ 0, -1,  2,  3,  0,  0,  0,  1], // ORD
  [-1, -1,  0,  3,  0,  0,  0,  1], // OP
  [ 2,  2,  0,  0,  2,  0,  0,  2], // BIN
  [ 3,  3,  0,  0,  3,  0,  0,  3], // REL
  [ 0,  0,  0,  0,  0,  0,  0,  0], // OPEN
  [ 0, -1,  2,  3,  0,  0,  0,  1], // CLOSE
  [ 1,  1,  0,  1,  1,  1,  1,  1], // PUNCT
  [ 1, -1,  2,  3,  1,  0,  1,  1]  // INNER
];

/**
 * Attributes used to determine indentation and shifting
 */
export const indentAttributes = [
  'indentalign', 'indentalignfirst',
  'indentshift', 'indentshiftfirst'
];

/**
 * The nodes that can be in the internal MathML tree
 */
export type MMLNODE = MmlNode | TextNode | XMLNode;

/*****************************************************************/
/**
 *  The MmlNode interface (extends Node interface)
 */

export interface MmlNode extends Node {
  /**
   * Test various properties of MathML nodes
   */
  readonly isToken: boolean;
  readonly isEmbellished: boolean;
  readonly isSpacelike: boolean;
  readonly linebreakContainer: boolean;
  readonly hasNewLine: boolean;
  /**
   *  The expected number of children (-1 means use inferred mrow)
   */
  readonly arity: number;
  readonly isInferred: boolean;
  /**
   *  Get the parent node (skipping inferred mrows and
   *    other nodes marked as notParent)
   */
  readonly Parent: MmlNode;
  readonly notParent: boolean;
  /**
   * The actual parent in the tree
   */
  parent: MmlNode;
  /**
   *  values needed for TeX spacing computations
   */
  texClass: number;
  prevClass: number;
  prevLevel: number;

  /**
   *  The attributes (explicit and inherited) for this node
   */
  attributes: Attributes;

  /**
   * @return {MmlNode}  For embellished operators, the child node that contains the
   *                    core <mo> node.  For non-embellished nodes, the original node.
   */
  core(): MmlNode;
  /**
   * @return {MmlNode}  For embellished operators, the core <mo> element (at whatever
   *                    depth).  For non-embellished nodes, the original node itself.
   */
  coreMO(): MmlNode;
  /**
   * @return {number}   For embellished operators, the index of the child node containing
   *                    the core <mo>.  For non-embellished nodes, 0.
   */
  coreIndex(): number;
  /**
   * @return {number}  The index of this node in its parent's childNodes array.
   */
  childPosition(): number;

  /**
   * @param {MmlNode} prev  The node that is before this one for TeX spacing purposes
   *                        (not all nodes count in TeX measurements)
   * @return {MmlNode}  The node that should be the previous node for the next one
   *                    in the tree (usually, either the last child, or the node itself)
   */
  setTeXclass(prev: MmlNode): MmlNode;
  /**
   * @return {string}  The spacing to use before this element (one of TEXSPACELENGTH array above)
   */
  texSpacing(): string;
  /**
   * @return {boolean}  The core mo element has an explicit 'form', 'lspace', or 'rspace' attribute
   */
  hasSpacingAttributes(): boolean;

  /**
   * Sets the nodes inherited attributes, and pushes them to the nodes children.
   *
   * @param {AttributeList} attributes  The list of inheritable attributes (with the node kinds
   *                                    from which they came)
   * @param {boolean} display           The displaystyle to inherit
   * @param {number} level              The scriptlevel to inherit
   * @param {boolean} prime             The TeX prime style to inherit (T vs. T', etc).
   */
  setInheritedAttributes(attributes: AttributeList, display: boolean, level: number, prime: boolean): void;

  /**
   * Set the nodes inherited attributes based on the attributes of the given node
   *   (used for creating extra nodes in the tree after setInheritedAttributes has already run)
   *
   * @param {MmlNode} node   The node whose attributes are to be used as a template
   */
  inheritAttributesFrom(node: MmlNode): void;

  /**
   * Replace the current node with an error message (or the name of the node)
   *
   * @param {string} message         The error message to use
   * @param {PropertyList} options   The options telling how much to verify
   * @param {boolean} short          True means use just the kind if not using full errors
   */
  mError(message: string, options: PropertyList, short?: boolean): void;

  /**
   * Check integrity of MathML structure
   *
   * @param {PropertyList} options  The options controlling the check
   */
  verifyTree(options?: PropertyList): void;
}


/*****************************************************************/
/**
 *  The MmlNode class interface (extends the NodeClass)
 */

export interface MmlNodeClass extends NodeClass {
  /**
   *  The list of default attribute values for nodes of this class
   */
  defaults?: PropertyList;
  /**
   * An MmlNode takes a NodeFactory (so it can create additional nodes as needed), a list
   *   of attributes, and an array of children and returns the desired MmlNode with
   *   those attributes and children
   *
   * @constructor
   * @param {MmlFactory} factory       The MathML node factory to use to create additional nodes
   * @param {PropertyList} attributes  The list of initial attributes for the node
   * @param {MmlNode[]} children       The initial child nodes (more can be added later)
   */
  new (factory: MmlFactory, attributes?: PropertyList, children?: MmlNode[]): MmlNode;
}


/*****************************************************************/
/**
 *  The abstract MmlNode class (extends the AbstractNode class and implements
 *  the IMmlNode interface)
 */

export abstract class AbstractMmlNode extends AbstractNode implements MmlNode {
  /**
   * The properties common to all MathML nodes
   */
  public static defaults: PropertyList = {
    mathbackground: INHERIT,
    mathcolor: INHERIT,
    mathsize: INHERIT,  // technically only for token elements, but <mstyle mathsize="..."> should
    //    scale all spaces, fractions, etc.
    dir: INHERIT
  };
  /**
   *  This lists properties that do NOT get inherited between specific kinds
   *  of nodes.  The outer keys are the node kinds that are being inherited FROM,
   *  while the second level of keys are the nodes that INHERIT the values.  Any
   *  property appearing in the innermost list is NOT inherited by the pair.
   *
   *  For example, an mpadded element will not inherit a width attribute from an mstyle node.
   */
  public static noInherit: {[node1: string]: {[node2: string]: {[attribute: string]: boolean}}} = {
    mstyle: {
      mpadded: {width: true, height: true, depth: true, lspace: true, voffset: true},
      mtable:  {width: true, height: true, depth: true, align: true}
    },
    maligngroup: {
      mrow: {groupalign: true},
      mtable: {groupalign: true}
    }
  };
  /**
   * This is the list of options for the verifyTree() method
   */
  public static verifyDefaults: PropertyList = {
    checkArity: true,
    checkAttributes: false,
    fullErrors: false,
    fixMmultiscripts: true,
    fixMtables: true
  };

  /*
   * These default to being unset (the node doesn't participate in spacing calculations).
   * The correct values are produced when the setTeXclass() method is called on the tree.
   */

  /**
   * The TeX class for this node
   */
  public texClass: number = null;
  /**
   * The TeX class for the preceding node
   */
  public prevClass: number = null;
  /**
   * The scriptlevel of the preceding node
   */
  public prevLevel: number = null;

  /**
   * This node's attributes
   */
  public attributes: Attributes;

  /**
   *  Child nodes are MmlNodes (special case of Nodes).
   */
  public childNodes: MmlNode[];
  /**
   * The parent is an MmlNode
   */
  public parent: MmlNode;
  /**
   * The node factory is an MmlFactory
   */
  public factory: MmlFactory;

  /**
   *  Create an MmlNode:
   *    If the arity is -1, add the inferred row (created by the factory)
   *    Add the children, if any
   *    Create the Attribute object from the class defaults and the global defaults (the math node defaults)
   *
   *  @override
   */
  constructor(factory: MmlFactory, attributes: PropertyList = {}, children: MmlNode[] = []) {
    super(factory);
    if (this.arity < 0) {
      this.childNodes = [factory.create('inferredMrow')];
      this.childNodes[0].parent = this;
    }
    this.setChildren(children);
    this.attributes = new Attributes(
      factory.getNodeClass(this.kind).defaults,
      factory.getNodeClass('math').defaults
    );
    this.attributes.setList(attributes);
  }

  /**
   * @return {boolean}  true if this is a token node
   */
  public get isToken(): boolean {
    return false;
  }

  /**
   * @return {boolean}  true if this is an embellished operator
   */
  public get isEmbellished(): boolean {
    return false;
  }

  /**
   * @return {boolean}  true if this is a space-like node
   */
  public get isSpacelike(): boolean {
    return false;
  }

  /**
   * @return {boolean}  true if this is a node that supports linebreaks in its children
   */
  public get linebreakContainer(): boolean {
    return false;
  }

  /**
   * @return {boolean}  true if this node contains a line break
   */
  public get hasNewLine(): boolean {
    return false;
  }

  /**
   * @return {number}  The number of children allowed, or Infinity for any number,
   *                   or -1 for when an inferred row is needed for the children.
   *                   Special case is 1, meaning at least one (other numbers
   *                   mean exactly that many).
   */
  public get arity(): number {
    return Infinity;
  }

  /**
   * @return {boolean}  true if this is an inferred mrow
   */
  public get isInferred(): boolean {
    return false;
  }

  /**
   * @return {MmlNode}  The logical parent of this node (skipping over inferred rows
   *                      some other node types)
   */
  public get Parent(): MmlNode {
    let parent = this.parent;
    while (parent && parent.notParent) {
      parent = parent.Parent;
    }
    return parent;
  }

  /**
   * @return {boolean}  true if this is a node that doesn't count as a parent node in Parent()
   */
  public get notParent(): boolean {
    return false;
  }

  /**
   * If there is an inferred row, the the children of that instead
   *
   * @override
   */
  public setChildren(children: MmlNode[]) {
    if (this.arity < 0) {
      return this.childNodes[0].setChildren(children);
    }
    return super.setChildren(children);
  }
  /**
   * If there is an inferred row, append to that instead
   *
   * @override
   */
  public appendChild(child: MmlNode) {
    if (this.arity < 0) {
      this.childNodes[0].appendChild(child);
      return child;
    }
    return super.appendChild(child);
  }
  /**
   * If there is an inferred row, remove the child from there
   *
   * @override
   */
  public replaceChild(newChild: MmlNode, oldChild: MmlNode) {
    if (this.arity < 0) {
      this.childNodes[0].replaceChild(newChild, oldChild);
      return newChild;
    }
    return super.replaceChild(newChild, oldChild);
  }

  /**
   * @override
   */
  public core(): MmlNode {
    return this;
  }

  /**
   * @override
   */
  public coreMO(): MmlNode {
    return this;
  }

  /**
   * @override
   */
  public coreIndex() {
    return 0;
  }

  /**
   * @override
   */
  public childPosition() {
    let child: MmlNode = this;
    let parent = child.parent;
    while (parent && parent.notParent) {
      child = parent;
      parent = parent.parent;
    }
    if (parent) {
      let i = 0;
      for (const node of parent.childNodes) {
        if (node === child) {
          return i;
        }
        i++;
      }
    }
    return null;
  }

  /**
   * @override
   */
  public setTeXclass(prev: MmlNode): MmlNode {
    this.getPrevClass(prev);
    return (this.texClass != null ? this : prev);
  }
  /**
   * For embellished operators, get the data from the core and clear the core
   *
   * @param {MmlNode} core  The core <mo> for this node
   */
  protected updateTeXclass(core: MmlNode) {
    if (core) {
      this.prevClass = core.prevClass;
      this.prevLevel = core.prevLevel;
      core.prevClass = core.prevLevel = null;
      this.texClass = core.texClass;
    }
  }
  /**
   * Get the previous element's texClass and scriptlevel
   *
   * @param {MmlNode} prev  The previous node to this one
   */
  protected getPrevClass(prev: MmlNode) {
    if (prev) {
      this.prevClass = prev.texClass;
      this.prevLevel = prev.attributes.get('scriptlevel') as number;
    }
  }

  /**
   * @return {string}  returns the spacing to use before this node
   */
  public texSpacing(): string {
    let prevClass = (this.prevClass != null ? this.prevClass : TEXCLASS.NONE);
    let texClass = this.texClass || TEXCLASS.ORD;
    if (prevClass === TEXCLASS.NONE || texClass === TEXCLASS.NONE) {
      return '';
    }
    if (prevClass === TEXCLASS.VCENTER) {
      prevClass = TEXCLASS.ORD;
    }
    if (texClass === TEXCLASS.VCENTER) {
      texClass = TEXCLASS.ORD;
    }
    let space = TEXSPACE[prevClass][texClass];
    if ((this.prevLevel > 0 || this.attributes.get('scriptlevel') > 0) && space >= 0) {
      return '';
    }
    return TEXSPACELENGTH[Math.abs(space)];
  }

  /**
   * @return {boolean}  The core mo element has an explicit 'form' attribute
   */
  public hasSpacingAttributes(): boolean {
    return this.isEmbellished && this.coreMO().hasSpacingAttributes();
  }

  /**
   * Sets the inherited propertis for this node, and pushes inherited properties to the children
   *
   *   For each inheritable attribute:
   *     If the node has a default for this attribute, try to inherit it
   *       but check if the noInherit object prevents that.
   *   If the node doesn't have an explicit displaystyle, inherit it
   *   If the node doesn't have an explicit scriptstyle, inherit it
   *   If the prime style is true, set it as a property (it is not a MathML attribute)
   *   Check that the number of children is correct
   *   Finally, push any inherited attributes to teh children.
   *
   * @override
   */
  public setInheritedAttributes(attributes: AttributeList = {},
                                display: boolean = false, level: number = 0, prime: boolean = false) {
    let defaults = this.attributes.getAllDefaults();
    for (const key of Object.keys(attributes)) {
      if (defaults.hasOwnProperty(key)) {
        let [node, value] = attributes[key];
        let noinherit = (AbstractMmlNode.noInherit[node] || {})[this.kind] || {};
        if (!noinherit[key]) {
          this.attributes.setInherited(key, value);
        }
      }
    }
    let displaystyle = this.attributes.getExplicit('displaystyle');
    if (displaystyle === undefined) {
      this.attributes.setInherited('displaystyle', display);
    }
    let scriptlevel = this.attributes.getExplicit('scriptlevel');
    if (scriptlevel === undefined) {
      this.attributes.setInherited('scriptlevel', level);
    }
    if (prime) {
      this.setProperty('texprimestyle', prime);
    }
    let arity = this.arity;
    if (arity >= 0 && arity !== Infinity && ((arity === 1 && this.childNodes.length === 0) ||
                                             (arity !== 1 && this.childNodes.length !== arity))) {
      //
      //  Make sure there are the right number of child nodes
      //  (trim them or add empty mrows)
      //
      if (arity < this.childNodes.length) {
        this.childNodes = this.childNodes.slice(0, arity);
      } else {
        while (this.childNodes.length < arity) {
          this.appendChild(this.factory.create('mrow'));
        }
      }
    }
    this.setChildInheritedAttributes(attributes, display, level, prime);
  }
  /**
   * Apply inherited attributes to all children
   * (Some classes override this to handle changes in displaystyle and scriptlevel)
   *
   * @param {AttributeList} attributes  The list of inheritable attributes (with the node kinds
   *                                    from which they came)
   * @param {boolean} display           The displaystyle to inherit
   * @param {number} level              The scriptlevel to inherit
   * @param {boolean} prime             The TeX prime style to inherit (T vs. T', etc).
   */
  protected setChildInheritedAttributes(attributes: AttributeList, display: boolean, level: number, prime: boolean) {
    for (const child of this.childNodes) {
      child.setInheritedAttributes(attributes, display, level, prime);
    }
  }
  /**
   * Used by subclasses to add their own attributes to the inherited list
   * (e.g., mstyle uses this to augment the inherited attibutes)
   *
   * @param {AttributeList} current    The current list of inherited attributes
   * @param {PropertyList} attributes  The new attributes to add into the list
   */
  protected addInheritedAttributes(current: AttributeList, attributes: PropertyList) {
    let updated: AttributeList = {...current};
    for (const name of Object.keys(attributes)) {
      if (name !== 'displaystyle' && name !== 'scriptlevel' && name !== 'style') {
        updated[name] = [this.kind, attributes[name]];
      }
    }
    return updated;
  }

  /**
   * Set the nodes inherited attributes based on the attributes of the given node
   *   (used for creating extra nodes in the tree after setInheritedAttributes has already run)
   *
   * @param {MmlNode} node   The node whose attributes are to be used as a template
   */
  public inheritAttributesFrom(node: MmlNode) {
    const attributes = node.attributes;
    const display = attributes.get('displaystyle') as boolean;
    const scriptlevel = attributes.get('scriptlevel') as number;
    const defaults: AttributeList = (!attributes.isSet('mathsize') ? {} : {
      mathsize: ['math', attributes.get('mathsize')]
    });
    const prime = node.getProperty('texprimestyle') as boolean || false;
    this.setInheritedAttributes(defaults, display, scriptlevel, prime);
  }

  /**
   * Verify the attributes, and that there are the right number of children.
   * Then verify the children.
   *
   * @param {PropertyList} options   The options telling how much to verify
   */
  public verifyTree(options: PropertyList = null) {
    if (options === null) {
      return;
    }
    this.verifyAttributes(options);
    let arity = this.arity;
    if (options['checkArity']) {
      if (arity >= 0 && arity !== Infinity &&
          ((arity === 1 && this.childNodes.length === 0) ||
           (arity !== 1 && this.childNodes.length !== arity))) {
        this.mError('Wrong number of children for "' + this.kind + '" node', options, true);
      }
    }
    this.verifyChildren(options);
  }

  /**
   * Verify that all the attributes are valid (i.e., have defaults)
   *
   * @param {PropertyList} options   The options telling how much to verify
   */
  protected verifyAttributes(options: PropertyList) {
    if (options['checkAttributes']) {
      const attributes = this.attributes;
      const bad = [];
      for (const name of attributes.getExplicitNames()) {
        if (name.substr(0, 5) !== 'data-' && attributes.getDefault(name) === undefined &&
            !name.match(/^(?:class|style|id|(?:xlink:)?href)$/)) {
          // FIXME: provide a configurable checker for names that are OK
          bad.push(name);
        }
        // FIXME: add ability to check attribute values?
      }
      if (bad.length) {
        this.mError('Unknown attributes for ' + this.kind + ' node: ' + bad.join(', '), options);
      }
    }
  }

  /**
   * Verify the children.
   *
   * @param {PropertyList} options   The options telling how much to verify
   */
  protected verifyChildren(options: PropertyList) {
    for (const child of this.childNodes) {
      child.verifyTree(options);
    }
  }

  /**
   * Replace the current node with an error message (or the name of the node)
   *
   * @param {string} message         The error message to use
   * @param {PropertyList} options   The options telling how much to verify
   * @param {boolean} short          True means use just the kind if not using full errors
   */
  public mError(message: string, options: PropertyList, short: boolean = false) {
    if (this.parent && this.parent.isKind('merror')) {
      return null;
    }
    let merror = this.factory.create('merror');
    if (options['fullErrors'] || short) {
      let mtext = this.factory.create('mtext');
      let text = this.factory.create('text') as TextNode;
      text.setText(options['fullErrors'] ? message : this.kind);
      mtext.appendChild(text);
      merror.appendChild(mtext);
      this.parent.replaceChild(merror, this);
    } else {
      this.parent.replaceChild(merror, this);
      merror.appendChild(this);
    }
    return merror;
  }

}

/*****************************************************************/
/**
 *  The abstract MmlNode Token node class (extends the AbstractMmlNode)
 */

export abstract class AbstractMmlTokenNode extends AbstractMmlNode {

  /**
   * Add the attributes common to all token nodes
   */
  public static defaults: PropertyList = {
      ...AbstractMmlNode.defaults,
    mathvariant: 'normal',
    mathsize: INHERIT
  };

  /**
   * @override
   */
  public get isToken() {
    return true;
  }

  /**
   * Get the text of the token node (skipping mglyphs, and combining
   *   multiple text nodes)
   */
  public getText() {
    let text = '';
    for (const child of this.childNodes) {
      if (child instanceof TextNode) {
        text += child.getText();
      }
    }
    return text;
  }

  /**
   * Only inherit to child nodes that are AbstractMmlNodes (not TextNodes)
   *
   * @override
   */
  protected setChildInheritedAttributes(attributes: AttributeList, display: boolean, level: number, prime: boolean) {
    for (const child of this.childNodes) {
      if (child instanceof AbstractMmlNode) {
        child.setInheritedAttributes(attributes, display, level, prime);
      }
    }
  }

  /**
   * Only step into children that are AbstractMmlNodes (not TextNodes)
   * @override
   */
  public walkTree(func: (node: Node, data?: any) => void, data?: any) {
    func(this, data);
    for (const child of this.childNodes) {
      if (child instanceof AbstractMmlNode) {
        child.walkTree(func, data);
      }
    }
    return data;
  }

}


/*****************************************************************/
/**
 *  The abstract MmlNode Layout class (extends the AbstractMmlNode)
 *
 *  These have inferred mrows (so only one child) and can be
 *  spacelike or embellished based on their contents.
 */

export abstract class AbstractMmlLayoutNode extends AbstractMmlNode {

  /**
   * Use the same defaults as AbstractMmlNodes
   */
  public static defaults: PropertyList = AbstractMmlNode.defaults;

  /**
   * @override
   */
  public get isSpacelike() {
    return this.childNodes[0].isSpacelike;
  }

  /**
   * @override
   */
  public get isEmbellished() {
    return this.childNodes[0].isEmbellished;
  }

  /**
   * @override
   */
  public get arity() {
    return -1;
  }

  /**
   * @override
   */
  public core() {
    return this.childNodes[0];
  }

  /**
   * @override
   */
  public coreMO() {
    return this.childNodes[0].coreMO();
  }

  /**
   * @override
   */
  public setTeXclass(prev: MmlNode) {
    prev = this.childNodes[0].setTeXclass(prev);
    this.updateTeXclass(this.childNodes[0]);
    return prev;
  }
}

/*****************************************************************/
/**
 *  The abstract MmlNode-with-base-node Class (extends the AbstractMmlNode)
 *
 *  These have a base element and other elemetns, (e.g., script elements for msubsup).
 *  They can be embellished (if their base is), and get their TeX classes
 *    from their base with their scripts being handled as separate math lists.
 */

export abstract class AbstractMmlBaseNode extends AbstractMmlNode {

  /**
   * Use the same defaults as AbstractMmlNodes
   */
  public static defaults: PropertyList = AbstractMmlNode.defaults;

  /**
   * @override
   */
  public get isEmbellished() {
    return this.childNodes[0].isEmbellished;
  }

  /**
   * @override
   */
  public core() {
    return this.childNodes[0];
  }

  /**
   * @override
   */
  public coreMO() {
    return this.childNodes[0].coreMO();
  }

  /**
   * @override
   */
  public setTeXclass(prev: MmlNode) {
    this.getPrevClass(prev);
    this.texClass = TEXCLASS.ORD;
    let base = this.childNodes[0];
    if (base) {
      if (this.isEmbellished || base.isKind('mi')) {
        prev = base.setTeXclass(prev);
        this.updateTeXclass(this.core());
      } else {
        base.setTeXclass(null);
        prev = this;
      }
    } else {
      prev = this;
    }
    for (const child of this.childNodes.slice(1)) {
      if (child) {
        child.setTeXclass(null);
      }
    }
    return prev;
  }
}

/*****************************************************************/
/**
 *  The abstract MmlNode Empty Class (extends AbstractEmptyNode, implements MmlNode)
 *
 *  These have no children and no attributes (TextNode and XMLNode), so we
 *  override all the methods dealing with them, and with the data that usually
 *  goes with an MmlNode.
 */

export abstract class AbstractMmlEmptyNode extends AbstractEmptyNode implements MmlNode {

  /**
   *  Parent is an MmlNode
   */
  public parent: MmlNode;

  /**
   * @return {boolean}  Not a token element
   */
  public get isToken(): boolean {
    return false;
  }

  /**
   * @return {boolean}  Not embellished
   */
  public get isEmbellished(): boolean {
    return false;
  }

  /**
   * @return {boolean}  Not space-like
   */
  public get isSpacelike(): boolean {
    return false;
  }

  /**
   * @return {boolean}  Not a container of any kind
   */
  public get linebreakContainer(): boolean {
    return false;
  }

  /**
   * @return {boolean}  Does not contain new lines
   */
  public get hasNewLine(): boolean {
    return false;
  }

  /**
   * @return {number}  No children
   */
  public get arity(): number {
    return 0;
  }

  /**
   * @return {boolean}  Is not an inferred row
   */
  public get isInferred(): boolean {
    return false;
  }

  /**
   * @return {boolean}  Is not a container element
   */
  public get notParent(): boolean {
    return false;
  }

  /**
   * @return {MmlNode}  Parent is the actual parent
   */
  public get Parent(): MmlNode {
    return this.parent;
  }

  /**
   * @return {number}  No TeX class
   */
  public get texClass(): number {
    return TEXCLASS.NONE;
  }

  /**
   * @return {number}  No previous element
   */
  public get prevClass(): number {
    return TEXCLASS.NONE;
  }

  /**
   * @return {number}  No previous element
   */
  public get prevLevel(): number {
    return 0;
  }

  /**
   * @return {boolean}  The core mo element has an explicit 'form' attribute
   */
  public hasSpacingAttributes(): boolean {
    return false;
  }

  /**
   * return {Attributes}  No attributes, so don't store one
   */
  public get attributes(): Attributes {
    return null;
  }

  /**
   * @override
   */
  public core(): MmlNode {
    return this;
  }

  /**
   * @override
   */
  public coreMO(): MmlNode {
    return this;
  }

  /**
   * @override
   */
  public coreIndex() {
    return 0;
  }

  /**
   * @override
   */
  public childPosition() {
    return 0;
  }

  /**
   * @override
   */
  public setTeXclass(prev: MmlNode) {
    return prev;
  }
  /**
   * @override
   */
  public texSpacing() {
    return '';
  }

  /**
   * No children or attributes, so ignore this call.
   *
   * @override
   */
  public setInheritedAttributes(_attributes: AttributeList, _display: boolean, _level: number, _prime: boolean) {}

  /**
   * No children or attributes, so ignore this call.
   *
   * @override
   */
  public inheritAttributesFrom(_node: MmlNode) {}

  /**
   * No children or attributes, so ignore this call.
   *
<<<<<<< HEAD
   * @param {PropertyList} options  The opritons for the check
=======
   * @param {MmlNode} node          The node tree to be checked
   * @param {PropertyList} options  The options for the check
>>>>>>> 1f5e389f
   */
  public verifyTree(_options: PropertyList) {}

  /**
   *  @override
   */
  public mError(_message: string, _options: PropertyList, _short: boolean = false) {}

}

/*****************************************************************/
/**
 *  The TextNode Class (extends AbstractMmlEmptyNode)
 */

export class TextNode extends AbstractMmlEmptyNode {
  /**
   * The text for this node
   */
  protected text: string = '';

  /**
   * @override
   */
  public get kind() {
    return 'text';
  }

  /**
   * @return {string}  Return the node's text
   */
  public getText(): string {
    return this.text;
  }

  /**
   * @param {string} text  The text to use for the node
   * @return {TextNode}  The text node (for chaining of method calls)
   */
  public setText(text: string): TextNode {
    this.text = text;
    return this;
  }

  /**
   * Just use the text
   */
  public toString() {
    return this.text;
  }

}


/*****************************************************************/
/**
 *  The XMLNode Class (extends AbstractMmlEmptyNode)
 */

export class XMLNode extends AbstractMmlEmptyNode {
  /**
   * The XML content for this node
   */
  protected xml: Object = null;

  /**
   * DOM adaptor for the content
   */
  protected adaptor: DOMAdaptor<any, any, any> = null;

  /**
   * @override
   */
  public get kind() {
    return 'XML';
  }

  /**
   * @return {Object}  Return the node's XML content
   */
  public getXML(): Object {
    return this.xml;
  }

  /**
   * @param {object} xml  The XML content to be saved
   * @param {DOMAdaptor} adaptor DOM adaptor for the content
   * @return {XMLNode}  The XML node (for chaining of method calls)
   */
  public setXML(xml: Object, adaptor: DOMAdaptor<any, any, any> = null): XMLNode {
    this.xml = xml;
    this.adaptor = adaptor;
    return this;
  }

  /**
   * @return {string}  The serialized XML content
   */
  public getSerializedXML(): string {
    return this.adaptor.outerHTML(this.xml);
  }

  /**
   * Just indicate that this is XML data
   */
  public toString() {
    return 'XML data';
  }

}<|MERGE_RESOLUTION|>--- conflicted
+++ resolved
@@ -1084,12 +1084,8 @@
   /**
    * No children or attributes, so ignore this call.
    *
-<<<<<<< HEAD
-   * @param {PropertyList} options  The opritons for the check
-=======
-   * @param {MmlNode} node          The node tree to be checked
    * @param {PropertyList} options  The options for the check
->>>>>>> 1f5e389f
+   
    */
   public verifyTree(_options: PropertyList) {}
 
