/*************************************************************
 *
 *  Copyright (c) 2017 The MathJax Consortium
 *
 *  Licensed under the Apache License, Version 2.0 (the "License");
 *  you may not use this file except in compliance with the License.
 *  You may obtain a copy of the License at
 *
 *      http://www.apache.org/licenses/LICENSE-2.0
 *
 *  Unless required by applicable law or agreed to in writing, software
 *  distributed under the License is distributed on an "AS IS" BASIS,
 *  WITHOUT WARRANTIES OR CONDITIONS OF ANY KIND, either express or implied.
 *  See the License for the specific language governing permissions and
 *  limitations under the License.
 */

/**
 * @fileoverview  Implements functions for handling option lists
 *
 * @author dpvc@mathjax.org (Davide Cervone)
 */


/*****************************************************************/
/**
 *  Check if an object is an object literal (as opposed to an instance of a class)
 */

const OBJECT = {}.constructor;
function isObject(obj: any) {
    return typeof obj === 'object' && obj !== null && obj.constructor === OBJECT;
}

/*****************************************************************/
/**
 * Generic list of options
 */
export type OptionList = {[name: string]: any};

/*****************************************************************/
/**
 *  Used to append an array to an array in default options
 *  E.g., an option of the form
 *
 *    {
 *      name: {APPEND: [1, 2, 3]}
 *    }
 *
 *  where 'name' is an array in the default options would end up with name having its
 *  original value with 1, 2, and 3 appended.
 */
export const APPEND = Symbol('Append to option array');


/*****************************************************************/
/**
 *  Make sure an option is an Array
 */
export function makeArray(x: any): any[] {
    return Array.isArray(x) ? x : [x];
}

/*****************************************************************/
/**
 * Get all keys and symbols from an object
 *
 * @param {Optionlist} def        The object whose keys are to be returned
 * @return {(string | symbol)[]}  The list of keys for the object
 */
export function keys(def: OptionList) {
    if (!def) {
        return [];
    }
    return (Object.keys(def) as (string | symbol)[]).concat(Object.getOwnPropertySymbols(def));
}

/*****************************************************************/
/**
 * Make a deep copy of an object
 *
 * @param {OptionList} def  The object to be copied
 * @return {OptionList}     The copy of the object
 */
export function copy(def: OptionList): OptionList {
    let props: OptionList = {};
    for (const key of keys(def)) {
        let prop = Object.getOwnPropertyDescriptor(def, key);
        let value = prop.value;
        if (Array.isArray(value)) {
            prop.value = insert([], value, false);
        } else if (isObject(value)) {
            prop.value = copy(value);
        }
        if (prop.enumerable) {
            props[key] = prop;
        }
    }
    return Object.defineProperties({}, props);
}

/*****************************************************************/
/**
 * Insert one object into another (with optional warnings about
 * keys that aren't in the original)
 *
 * @param {OptionList} dst  The option list to merge into
 * @param {OptionList} src  The options to be merged
<<<<<<< HEAD
 * @param {boolean} warn    True if a warning shoudl be issued for a src option that isn't already in dst
=======
 * @param {boolean} warn    True if a warning should be issued for a src option that isn't already in dst
>>>>>>> cf8a89f1
 * @return {OptionList}     The modified destination option list (dst)
 */
export function insert(dst: OptionList, src: OptionList, warn: boolean = true) {
    for (let key of keys(src)) {
        if (warn && dst[key] === undefined) {
            if (typeof key === 'symbol') {
                key = key.toString();
            }
            throw new Error('Invalid option "' + key + '" (no default value).');
        }
        let sval = src[key], dval = dst[key];
        if (isObject(sval) && dval !== null &&
            (typeof dval === 'object' || typeof dval === 'function')) {
            if (Array.isArray(dval) && Array.isArray(sval[APPEND]) && keys(sval).length === 1) {
                dval.push(...sval[APPEND]);
            } else {
                insert(dval, sval, warn);
            }
        } else if (Array.isArray(sval)) {
            dst[key] = [];
            insert(dst[key], sval, false);
        } else if (isObject(sval)) {
            dst[key] = copy(sval);
        } else {
            dst[key] = sval;
        }
    }
    return dst;
}

/*****************************************************************/
/**
 * Merge options without warnings (so we can add new default values into an
 * existing default list)
 *
 * @param {OptionList} options  The option list to be merged into
 * @param {OptionList[]} defs   The option lists to merge into the first one
 * @return {OptionList}         The modified options list
 */
export function defaultOptions(options: OptionList, ...defs: OptionList[]) {
    defs.forEach(def => insert(options, def, false));
    return options;
}

/*****************************************************************/
/**
 * Merge options with warnings about undefined ones (so we can merge
 * user options into the default list)
 *
 * @param {OptionList} options  The option list to be merged into
 * @param {OptionList[]} defs   The option lists to merge into the first one
 * @return {OptionList}         The modified options list
 */
export function userOptions(options: OptionList, ...defs: OptionList[]) {
    defs.forEach(def => insert(options, def, true));
    return options;
}

/*****************************************************************/
/**
 * Select a subset of options by key name
 *
 * @param {OptionList} options  The option list from which option values will be taken
 * @param {string[]} keys       The names of the options to extract
 * @return {OptionList}         The option list consisting of only the ones whose keys were given
 */
export function selectOptions(options: OptionList, ...keys: string[]) {
    let subset: OptionList = {};
    for (const key of keys) {
        if (options.hasOwnProperty(key)) {
            subset[key] = options[key];
        }
    }
    return subset;
}

/*****************************************************************/
/**
 * Select a subset of options by keys from an object
 *
 * @param {OptionList} options  The option list from which the option values will be taken
 * @param {OptionList} object   The option list whose keys will be used to select the options
 * @return {OptionList}         The option list consisting of the option values from the first
 *                               list whose keys are those from the second list.
 */
export function selectOptionsFromKeys(options: OptionList, object: OptionList) {
    return selectOptions(options, ...Object.keys(object));
}

/*****************************************************************/
/**
 *  Separate options into sets: the ones having the same keys
 *  as the second object, the third object, etc, and the ones that don't.
 *  (Used to separate an option list into the options needed for several
 *   subobjects.)
 *
 * @param {OptionList} options    The option list to be split into parts
 * @param {OptionList[]} objects  The list of option lists whose keys are used to break up
 *                                 the original options into separate pieces.
 * @return {OptionList[]}         The option lists taken from the original based on the
 *                                 keys of the other objects.  The first one in the list
 *                                 consists of the values not appearing in any of the others
 *                                 (i.e., whose keys were not in any of the others).
 */
export function separateOptions(options: OptionList, ...objects: OptionList[]) {
    let results: OptionList[] = [];
    for (const object of objects) {
        let exists: OptionList = {}, missing: OptionList = {};
        for (const key of Object.keys(options || {})) {
            (object[key] === undefined ? missing : exists)[key] = options[key];
        }
        results.push(exists);
        options = missing;
    }
    results.unshift(options);
    return results;
}<|MERGE_RESOLUTION|>--- conflicted
+++ resolved
@@ -106,11 +106,7 @@
  *
  * @param {OptionList} dst  The option list to merge into
  * @param {OptionList} src  The options to be merged
-<<<<<<< HEAD
- * @param {boolean} warn    True if a warning shoudl be issued for a src option that isn't already in dst
-=======
  * @param {boolean} warn    True if a warning should be issued for a src option that isn't already in dst
->>>>>>> cf8a89f1
  * @return {OptionList}     The modified destination option list (dst)
  */
 export function insert(dst: OptionList, src: OptionList, warn: boolean = true) {
