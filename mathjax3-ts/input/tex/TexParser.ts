--- conflicted
+++ resolved
@@ -61,11 +61,9 @@
    */
   public i: number = 0;
 
-<<<<<<< HEAD
-=======
+
   private _lastCS: string = '';
 
->>>>>>> 2b1cca5a
   /**
    * @constructor
    * @param {string} _string The string to parse.
